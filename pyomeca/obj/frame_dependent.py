--- conflicted
+++ resolved
@@ -153,6 +153,21 @@
 
         return cls._to_vectors(data=data.values, idx=idx, all_names=column_names, target_names=names, metadata=metadata)
 
+    @staticmethod
+    def _parse_c3d_info(c3d, prefix):
+        """
+        Abstract function on how to read c3d header and parameter for markers. Must be
+        implemented for each subclasses of frame_dependent
+        Parameters
+        ----------
+        c3d : ezc3d
+
+        Returns
+        -------
+        metadata, channel_names, data
+        """
+        raise NotImplementedError('_parse_c3d_info is an abstract function')
+
     @classmethod
     def from_c3d(cls, filename, idx=None, names=None, prefix=None):
         """
@@ -175,48 +190,8 @@
         if names and idx:
             raise ValueError("names and idx can't be set simultaneously, please select only one")
         reader = ezc3d.c3d(str(filename))
-
-        current_class = cls._get_class_name()
-<<<<<<< HEAD
-        if current_class == 'Markers3d':
-            channel_names = [i.c_str().split(prefix)[-1] for i in reader.parameters().group('POINT')
-                                                                        .parameter('LABELS').valuesAsString()]
-=======
-        if current_class == 'Markers3d' or current_class == 'Markers3dOsim':
-            flat_data = {i.GetLabel(): i.GetValues() for i in btk.Iterate(acq.GetPoints())}
->>>>>>> a3b69808
-            metadata = {
-                'get_num_markers': reader.header().nb3dPoints(),
-                'get_num_frames': reader.header().nbFrames(),
-                'get_first_frame': reader.header().firstFrame(),
-                'get_last_frame': reader.header().lastFrame(),
-                'get_rate': reader.header().frameRate(),
-                'get_unit': reader.parameters().group('POINT').parameter('UNITS').valuesAsString()[0].c_str()
-            }
-<<<<<<< HEAD
-            data = reader.get_points()
-        elif current_class == 'Analogs3d':
-            channel_names = [i.c_str().split(prefix)[-1] for i in reader.parameters().group('ANALOG')
-                                                                        .parameter('LABELS').valuesAsString()]
-=======
-            data = np.full([metadata['get_num_frames'], 3 * metadata['get_num_markers']], np.nan)
-            for i, (key, value) in enumerate(flat_data.items()):
-                data[:, i * 3: i * 3 + 3] = value
-                channel_names.append(key.split(prefix)[-1])
-        elif current_class == 'Analogs3d' or current_class == 'Analogs3dOsim':
-            flat_data = {i.GetLabel(): i.GetValues() for i in btk.Iterate(acq.GetAnalogs())}
->>>>>>> a3b69808
-            metadata = {
-                'get_num_analogs': reader.header().nbAnalogs(),
-                'get_num_frames': reader.header().nbAnalogsMeasurement(),
-                'get_first_frame': reader.header().firstFrame() * reader.header().nbAnalogByFrame(),
-                'get_last_frame': reader.header().lastFrame() * reader.header().nbAnalogByFrame(),
-                'get_rate': reader.header().frameRate() * reader.header().nbAnalogByFrame(),
-                'get_unit': []
-            }
-            data = reader.get_analogs()
-        else:
-            raise ValueError('from_c3d should be called from Markers3d or Analogs3d')
+        metadata, channel_names, data = cls._parse_c3d_info(reader, prefix)
+
         if names:
             metadata.update({'get_labels': names})
         else:
