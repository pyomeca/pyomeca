--- conflicted
+++ resolved
@@ -153,6 +153,27 @@
 
         return cls._to_vectors(data=data.values, idx=idx, all_names=column_names, target_names=names, metadata=metadata)
 
+    @staticmethod
+    def _parse_c3d(c3d, prefix):
+        """
+
+        Parameters
+        ----------
+        c3d : ezc3d
+            Pointer on the read c3d
+        prefix : string
+            Prefix which is before the proper name of the channel
+        Returns
+        -------
+        data : np.ndarray
+            Actual data
+        channel_names : List(string)
+            Name of the channels
+        metadata
+            Structure of properties in the c3d files
+        """
+        raise NotImplementedError('_parse_c3d should not be called without a inherited parent')
+
     @classmethod
     def from_c3d(cls, filename, idx=None, names=None, prefix=None):
         """
@@ -175,48 +196,8 @@
         if names and idx:
             raise ValueError("names and idx can't be set simultaneously, please select only one")
         reader = ezc3d.c3d(str(filename))
-
-        current_class = cls._get_class_name()
-<<<<<<< HEAD
-        if current_class == 'Markers3d' or current_class == 'Markers3dOsim':
-            flat_data = {i.GetLabel(): i.GetValues() for i in btk.Iterate(acq.GetPoints())}
-=======
-        if current_class == 'Markers3d':
-            channel_names = [i.c_str().split(prefix)[-1] for i in reader.parameters().group('POINT')
-                                                                        .parameter('LABELS').valuesAsString()]
->>>>>>> e844797c
-            metadata = {
-                'get_num_markers': reader.header().nb3dPoints(),
-                'get_num_frames': reader.header().nbFrames(),
-                'get_first_frame': reader.header().firstFrame(),
-                'get_last_frame': reader.header().lastFrame(),
-                'get_rate': reader.header().frameRate(),
-                'get_unit': reader.parameters().group('POINT').parameter('UNITS').valuesAsString()[0].c_str()
-            }
-<<<<<<< HEAD
-            data = np.full([metadata['get_num_frames'], 3 * metadata['get_num_markers']], np.nan)
-            for i, (key, value) in enumerate(flat_data.items()):
-                data[:, i * 3: i * 3 + 3] = value
-                channel_names.append(key.split(prefix)[-1])
-        elif current_class == 'Analogs3d' or current_class == 'Analogs3dOsim':
-            flat_data = {i.GetLabel(): i.GetValues() for i in btk.Iterate(acq.GetAnalogs())}
-=======
-            data = reader.get_points()
-        elif current_class == 'Analogs3d':
-            channel_names = [i.c_str().split(prefix)[-1] for i in reader.parameters().group('ANALOG')
-                                                                        .parameter('LABELS').valuesAsString()]
->>>>>>> e844797c
-            metadata = {
-                'get_num_analogs': reader.header().nbAnalogs(),
-                'get_num_frames': reader.header().nbAnalogsMeasurement(),
-                'get_first_frame': reader.header().firstFrame() * reader.header().nbAnalogByFrame(),
-                'get_last_frame': reader.header().lastFrame() * reader.header().nbAnalogByFrame(),
-                'get_rate': reader.header().frameRate() * reader.header().nbAnalogByFrame(),
-                'get_unit': []
-            }
-            data = reader.get_analogs()
-        else:
-            raise ValueError('from_c3d should be called from Markers3d or Analogs3d')
+        data, channel_names, metadata = cls._parse_c3d(reader, prefix)
+
         if names:
             metadata.update({'get_labels': names})
         else:
